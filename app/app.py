--- conflicted
+++ resolved
@@ -197,16 +197,11 @@
     Returns JSON indicating service status.
     Used by Docker healthcheck and monitoring systems.
     """
-<<<<<<< HEAD
     return jsonify({
         "status": "ok",
         "service": "HODLXXI",
         "version": "1.0.0-beta"
     }), 200
-=======
-    return jsonify({"status": "ok", "service": "HODLXXI", "version": "1.0.0-alpha"}), 200
-
->>>>>>> b17e46b0
 
 @app.before_request
 def _oauth_public_allowlist():
